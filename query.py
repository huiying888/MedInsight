--- conflicted
+++ resolved
@@ -1,342 +1,317 @@
-import boto3
-import json
-import os
-import time
-import botocore
-import faiss
-import numpy as np
-import spacy
-from typing import List, Dict
-<<<<<<< HEAD
-import re
-
-=======
-from urllib.parse import quote
-import re
->>>>>>> 3f1426eb
-
-# -------------------------------
-# Config
-# -------------------------------
-REGION = "us-east-1"
-BEDROCK_MODEL = "amazon.titan-embed-text-v1"
-LLM_MODEL = "amazon.nova-pro-v1:0"
-S3_INPUT_BUCKET = "meddoc-processed"        # input (your JSONs)
-S3_VECTOR_BUCKET = "meddoc-vectorstore"     # output (store FAISS index + metadata)
-
-SOURCE_BUCKET = os.getenv("SOURCE_BUCKET", "meddoc-raw")
-SOURCE_REGION = os.getenv("SOURCE_REGION", os.getenv("AWS_REGION", "us-east-1"))
-
-INDEX_FILE = "index.faiss"
-META_FILE = "metadata.json"
-
-# -------------------------------
-# Clients
-# -------------------------------
-s3 = boto3.client("s3", region_name=REGION)
-s3_sign = boto3.client("s3", region_name=SOURCE_REGION)
-bedrock = boto3.client("bedrock-runtime", region_name=REGION)
-
-def normalize_s3_key(raw: str) -> str | None:
-    """Return a clean S3 key like 'patients/Patient Data 15.pdf' from various inputs."""
-    if not raw:
-        return None
-    key = str(raw).strip()
-
-    # 1) If full s3:// URL, drop scheme + bucket
-    if key.startswith("s3://"):
-        without_scheme = key[5:]
-        parts = without_scheme.split("/", 1)  # ["bucket", "rest/of/key"]
-        key = parts[1] if len(parts) == 2 else ""
-
-    # 2) If https URL to S3 website/virtual-hosted style, strip origin
-    if key.startswith("https://"):
-        m = re.search(r"\.amazonaws\.com/(.+)$", key)
-        if m:
-            key = m.group(1)
-
-    # 3) Strip fragment and query (important!)
-    key = key.split("#", 1)[0]
-    key = key.split("?", 1)[0]
-
-    # 4) Remove any accidental leading slash
-    return key.lstrip("/")
-
-def build_public_url(key: str) -> str:
-    base = f"https://{SOURCE_BUCKET}.s3.{SOURCE_REGION}.amazonaws.com"
-    return f"{base}/{quote(key, safe='/')}"  # keep "/" but encode spaces etc.
-
-def build_presigned_get(key: str, ttl_sec: int = 600) -> str:
-    return s3_sign.generate_presigned_url(
-        "get_object",
-        Params={"Bucket": SOURCE_BUCKET, "Key": key},
-        ExpiresIn=ttl_sec,
-    )
-
-# -------------------------------
-# Get embedding from Bedrock
-# -------------------------------
-def get_embedding(text: str) -> np.ndarray:
-    for attempt in range(5):
-        try:
-            response = bedrock.invoke_model(
-                modelId=BEDROCK_MODEL,
-                body=json.dumps({"inputText": text})
-            )
-            resp_body = json.loads(response["body"].read())
-            return np.array(resp_body["embedding"], dtype="float32")
-        except botocore.exceptions.ClientError as e:
-            if e.response['Error']['Code'] == 'ThrottlingException':
-                print("⏳ Throttled by Bedrock, retrying...")
-                time.sleep(2 ** attempt)
-            else:
-                raise
-    raise Exception("❌ Failed to get embedding after retries")
-
-
-# -------------------------------
-# Query FAISS
-# -------------------------------
-def query_faiss(question, k=3):
-    s3.download_file(S3_VECTOR_BUCKET, INDEX_FILE, INDEX_FILE)
-    s3.download_file(S3_VECTOR_BUCKET, META_FILE, META_FILE)
-
-    index = faiss.read_index(INDEX_FILE)
-    with open(META_FILE, "r") as f:
-        metadata = json.load(f)
-
-    query_vec = get_embedding(question).reshape(1, -1)
-    D, I = index.search(query_vec, k)
-    results = [metadata[i] for i in I[0]]
-    return results
-
-# -------------------------------
-# Keyword + Hybrid Search
-# -------------------------------
-
-nlp = spacy.load("en_core_web_sm")
-
-def extract_keywords(query):
-    doc = nlp(query)
-    keywords = []
-
-    # Also keep named entities (e.g. PERSON names)
-    for ent in doc.ents:
-        if ent.label_ in ["PERSON"]:  # People
-            keywords.append(ent.text)
-
-    # Deduplicate & lowercase
-    print("Keyword Detected: ", keywords)
-    return keywords
-
-def keyword_search(query, max_hits=5):
-    with open(META_FILE, "r") as f:
-        metadata = json.load(f)
-    results = []
-    for idx, chunk in enumerate(metadata):
-        if query.lower() in chunk["text"].lower():
-            results.append(chunk)
-            if len(results) >= max_hits:
-                break
-    return results
-
-def hybrid_search(query, top_k=None, keyword_hits=5):
-    """Dynamic search that adapts number of contexts based on query length and results."""
-    # Dynamically set top_k if not provided
-    if top_k is None:
-        # Example: shorter queries get more contexts, longer queries fewer
-        top_k = 10 if len(query.split()) <= 3 else 5
-
-    faiss_results = query_faiss(query, k=top_k)
-    keyword_results = []
-    for q in extract_keywords(query):
-        keyword_results.extend(keyword_search(q, max_hits=keyword_hits))
-
-    seen = {id(r) for r in faiss_results}
-    merged = faiss_results.copy()
-    for r in keyword_results:
-        if id(r) not in seen:
-            merged.append(r)
-
-    print(f"🔹 Total merged results: {len(merged)}")
-    return merged
-# -------------------------------
-# Generate Answer with Nova Pro
-# -------------------------------
-def generate_answer(question, contexts):
-    context_text = "\n\n".join([c["text"] for c in contexts])
-    prompt = f"""You are a medical assistant.
-Use the following patient records to answer the question clearly and accurately.
-If the answer is not in the records, say so.
-
-Context:
-{context_text}
-
-Question:
-{question}
-
-Answer:"""
-
-    response = bedrock.invoke_model(
-        modelId=LLM_MODEL,
-        body=json.dumps({
-            "messages": [{"role": "user", "content": [{"text": prompt}]}],
-            "inferenceConfig": {"maxTokens": 512, "temperature": 0.2, "topP": 0.9}
-        })
-    )
-    resp_body = json.loads(response["body"].read())
-    return resp_body["output"]["message"]["content"][0]["text"]
-
-def extract_highlight(question, chunk_text):
-    """Ask LLM to return the most relevant sentence(s) from chunk."""
-    prompt = f"""
-    Extract the most relevant sentence(s) from the following text that directly answer the question. 
-    If nothing relevant, return 'N/A'.
-
-    Question: {question}
-    Text: {chunk_text}
-    """
-    response = bedrock.invoke_model(
-        modelId=LLM_MODEL,
-        body=json.dumps({
-            "messages": [{"role": "user", "content": [{"text": prompt}]}],
-            "inferenceConfig": {"maxTokens": 128, "temperature": 0.0}
-        })
-    )
-    resp_body = json.loads(response["body"].read())
-    highlight = resp_body["output"]["message"]["content"][0]["text"]
-    return highlight.strip()
-
-
-def generate_answer_with_sources(question, contexts):
-    # Main answer
-    # --- Extract patient name from the question ---
-    match = re.search(r"patient\s+([\w\s]+)", question.lower())
-    patient_name = match.group(1).strip() if match else None
-
-    # --- Filter contexts for that patient only ---
-    filtered_contexts = contexts
-    if patient_name:
-        filtered_contexts = [
-            c for c in contexts if patient_name in c["text"].lower()
-        ]
-        if not filtered_contexts:
-            return f"No records found for patient {patient_name.title()}.", []
-
-    context_text = "\n\n".join([c["text"] for c in filtered_contexts])
-    prompt = f"""You are a medical assistant.
-Use the following patient records, knowledge base and guidelines to answer the question clearly and accurately.
-If the answer is not in the records, say so.
-
-Instructions:
-- Always answer in the following structured format.
-- If the question asks for a single patient, output exactly like this:
-
-Example:
-Question: I want the detail of John Doe
-Answer:
-Here are the details for patient John Doe:
-Hospital: Demo General Hospital
-NRIC: 123456-78-9012
-Age: 45 years old
-Gender: Male
-Blood type: A+
-Allergies: None
-[Add extra fields if available]
-
-Now, follow this format strictly.
-- If the question asks for all patients, provide a structured list (one entry per patient).
-- Never mix unrelated patients together unless explicitly requested.
-
-Context:
-{context_text}
-
-Question:
-{question}
-
-Answer:"""
-
-    response = bedrock.invoke_model(
-        modelId=LLM_MODEL,
-        body=json.dumps({
-            "messages": [{"role": "user", "content": [{"text": prompt}]}],
-            "inferenceConfig": {"maxTokens": 512, "temperature": 0.2, "topP": 0.9}
-        })
-    )
-    resp_body = json.loads(response["body"].read())
-    answer = resp_body["output"]["message"]["content"][0]["text"]
-
-    # Add sources + highlights (skip N/A)
-    sources = []
-    seen = {}
-    for c in contexts:
-<<<<<<< HEAD
-        highlight = extract_highlight(question, c["text"])
-        print("Extracted Highlight:", highlight)
-        highlight = highlight.strip().lower()
-        if highlight and "n/a" not in highlight.lower():
-            key = (c.get("file"), c.get("page"))
-            if key not in seen:
-                seen[key] = {
-                    "file": c.get("file"),
-                    "page": c.get("page"),
-                    "source": c.get("source"),
-                    "highlight": set()  # use set to deduplicate
-                }
-            seen[key]["highlight"].add(highlight)
-    # flatten into final list
-    for val in seen.values():
-        val["highlight"] = " | ".join(val["highlight"])  # merge multiple into one string
-        sources.append(val)
-=======
-        hl = extract_highlight(question, c["text"]) or ""
-        norm = hl.strip().lower()
-        if not norm or "n/a" in norm:
-            continue
-
-        raw = c.get("source") or c.get("s3_key") or c.get("file") or ""
-        key = normalize_s3_key(raw)
-        if not key:
-            continue
-
-        # choose presigned (private bucket) or public
-        url = build_presigned_get(key, ttl_sec=600)
-        # IMPORTANT: Append #page AFTER signing (not part of the key/signature)
-        page = c.get("page")
-        if page:
-            url = f"{url}#page={page}"
-
-        sources.append({
-            "file": c.get("file") or key.split("/")[-1],
-            "page": page,
-            "key": key,
-            "url": url,
-            "highlight": hl.strip(),
-        })
->>>>>>> 3f1426eb
-
-    return answer, sources
-
-
-
-# -------------------------------
-# Main
-# -------------------------------
-if __name__ == "__main__":
-    while True:
-        q = input("Ask Anything> ")
-        contexts = hybrid_search(q, top_k=5)
-        print("🔍 Retrieved Contexts:")
-        for c in contexts:
-            print("-", c["text"][:200], "...")
-
-        # answer = generate_answer(q, contexts)
-        # print("\n🤖 Nova Pro Answer:\n", answer)
-        # print("\n🔦 Highlights:")
-        answer, sources = generate_answer_with_sources(q, contexts)
-
-        print("\n🤖 Nova Pro Answer:\n", answer)
-        print("\n📚 Sources:")
-        for s in sources:
-            print(f"- {s['source']} (Page {s['page']})")
-            print(f"  🔎 Highlight: {s['highlight']}\n")
+import boto3
+import json
+import os
+import time
+import botocore
+import faiss
+import numpy as np
+import spacy
+from typing import List, Dict
+from urllib.parse import quote
+import re
+
+# -------------------------------
+# Config
+# -------------------------------
+REGION = "us-east-1"
+BEDROCK_MODEL = "amazon.titan-embed-text-v1"
+LLM_MODEL = "amazon.nova-pro-v1:0"
+S3_INPUT_BUCKET = "meddoc-processed"        # input (your JSONs)
+S3_VECTOR_BUCKET = "meddoc-vectorstore"     # output (store FAISS index + metadata)
+
+SOURCE_BUCKET = os.getenv("SOURCE_BUCKET", "meddoc-raw")
+SOURCE_REGION = os.getenv("SOURCE_REGION", os.getenv("AWS_REGION", "us-east-1"))
+
+INDEX_FILE = "index.faiss"
+META_FILE = "metadata.json"
+
+# -------------------------------
+# Clients
+# -------------------------------
+s3 = boto3.client("s3", region_name=REGION)
+s3_sign = boto3.client("s3", region_name=SOURCE_REGION)
+bedrock = boto3.client("bedrock-runtime", region_name=REGION)
+
+def normalize_s3_key(raw: str) -> str | None:
+    """Return a clean S3 key like 'patients/Patient Data 15.pdf' from various inputs."""
+    if not raw:
+        return None
+    key = str(raw).strip()
+
+    # 1) If full s3:// URL, drop scheme + bucket
+    if key.startswith("s3://"):
+        without_scheme = key[5:]
+        parts = without_scheme.split("/", 1)  # ["bucket", "rest/of/key"]
+        key = parts[1] if len(parts) == 2 else ""
+
+    # 2) If https URL to S3 website/virtual-hosted style, strip origin
+    if key.startswith("https://"):
+        m = re.search(r"\.amazonaws\.com/(.+)$", key)
+        if m:
+            key = m.group(1)
+
+    # 3) Strip fragment and query (important!)
+    key = key.split("#", 1)[0]
+    key = key.split("?", 1)[0]
+
+    # 4) Remove any accidental leading slash
+    return key.lstrip("/")
+
+def build_public_url(key: str) -> str:
+    base = f"https://{SOURCE_BUCKET}.s3.{SOURCE_REGION}.amazonaws.com"
+    return f"{base}/{quote(key, safe='/')}"  # keep "/" but encode spaces etc.
+
+def build_presigned_get(key: str, ttl_sec: int = 600) -> str:
+    return s3_sign.generate_presigned_url(
+        "get_object",
+        Params={"Bucket": SOURCE_BUCKET, "Key": key},
+        ExpiresIn=ttl_sec,
+    )
+
+# -------------------------------
+# Get embedding from Bedrock
+# -------------------------------
+def get_embedding(text: str) -> np.ndarray:
+    for attempt in range(5):
+        try:
+            response = bedrock.invoke_model(
+                modelId=BEDROCK_MODEL,
+                body=json.dumps({"inputText": text})
+            )
+            resp_body = json.loads(response["body"].read())
+            return np.array(resp_body["embedding"], dtype="float32")
+        except botocore.exceptions.ClientError as e:
+            if e.response['Error']['Code'] == 'ThrottlingException':
+                print("⏳ Throttled by Bedrock, retrying...")
+                time.sleep(2 ** attempt)
+            else:
+                raise
+    raise Exception("❌ Failed to get embedding after retries")
+
+
+# -------------------------------
+# Query FAISS
+# -------------------------------
+def query_faiss(question, k=3):
+    s3.download_file(S3_VECTOR_BUCKET, INDEX_FILE, INDEX_FILE)
+    s3.download_file(S3_VECTOR_BUCKET, META_FILE, META_FILE)
+
+    index = faiss.read_index(INDEX_FILE)
+    with open(META_FILE, "r") as f:
+        metadata = json.load(f)
+
+    query_vec = get_embedding(question).reshape(1, -1)
+    D, I = index.search(query_vec, k)
+    results = [metadata[i] for i in I[0]]
+    return results
+
+# -------------------------------
+# Keyword + Hybrid Search
+# -------------------------------
+
+nlp = spacy.load("en_core_web_sm")
+
+def extract_keywords(query):
+    doc = nlp(query)
+    keywords = []
+
+    # Also keep named entities (e.g. PERSON names)
+    for ent in doc.ents:
+        if ent.label_ in ["PERSON"]:  # People
+            keywords.append(ent.text)
+
+    # Deduplicate & lowercase
+    print("Keyword Detected: ", keywords)
+    return keywords
+
+def keyword_search(query, max_hits=5):
+    with open(META_FILE, "r") as f:
+        metadata = json.load(f)
+    results = []
+    for idx, chunk in enumerate(metadata):
+        if query.lower() in chunk["text"].lower():
+            results.append(chunk)
+            if len(results) >= max_hits:
+                break
+    return results
+
+def hybrid_search(query, top_k=None, keyword_hits=5):
+    """Dynamic search that adapts number of contexts based on query length and results."""
+    # Dynamically set top_k if not provided
+    if top_k is None:
+        # Example: shorter queries get more contexts, longer queries fewer
+        top_k = 10 if len(query.split()) <= 3 else 5
+
+    faiss_results = query_faiss(query, k=top_k)
+    keyword_results = []
+    for q in extract_keywords(query):
+        keyword_results.extend(keyword_search(q, max_hits=keyword_hits))
+
+    seen = {id(r) for r in faiss_results}
+    merged = faiss_results.copy()
+    for r in keyword_results:
+        if id(r) not in seen:
+            merged.append(r)
+
+    print(f"🔹 Total merged results: {len(merged)}")
+    return merged
+# -------------------------------
+# Generate Answer with Nova Pro
+# -------------------------------
+def generate_answer(question, contexts):
+    context_text = "\n\n".join([c["text"] for c in contexts])
+    prompt = f"""You are a medical assistant.
+Use the following patient records to answer the question clearly and accurately.
+If the answer is not in the records, say so.
+
+Context:
+{context_text}
+
+Question:
+{question}
+
+Answer:"""
+
+    response = bedrock.invoke_model(
+        modelId=LLM_MODEL,
+        body=json.dumps({
+            "messages": [{"role": "user", "content": [{"text": prompt}]}],
+            "inferenceConfig": {"maxTokens": 512, "temperature": 0.2, "topP": 0.9}
+        })
+    )
+    resp_body = json.loads(response["body"].read())
+    return resp_body["output"]["message"]["content"][0]["text"]
+
+def extract_highlight(question, chunk_text):
+    """Ask LLM to return the most relevant sentence(s) from chunk."""
+    prompt = f"""
+    Extract the most relevant sentence(s) from the following text that directly answer the question. 
+    If nothing relevant, return 'N/A'.
+
+    Question: {question}
+    Text: {chunk_text}
+    """
+    response = bedrock.invoke_model(
+        modelId=LLM_MODEL,
+        body=json.dumps({
+            "messages": [{"role": "user", "content": [{"text": prompt}]}],
+            "inferenceConfig": {"maxTokens": 128, "temperature": 0.0}
+        })
+    )
+    resp_body = json.loads(response["body"].read())
+    highlight = resp_body["output"]["message"]["content"][0]["text"]
+    return highlight.strip()
+
+
+def generate_answer_with_sources(question, contexts):
+    # Main answer
+    # --- Extract patient name from the question ---
+    match = re.search(r"patient\s+([\w\s]+)", question.lower())
+    patient_name = match.group(1).strip() if match else None
+
+    # --- Filter contexts for that patient only ---
+    filtered_contexts = contexts
+    if patient_name:
+        filtered_contexts = [
+            c for c in contexts if patient_name in c["text"].lower()
+        ]
+        if not filtered_contexts:
+            return f"No records found for patient {patient_name.title()}.", []
+
+    context_text = "\n\n".join([c["text"] for c in filtered_contexts])
+    prompt = f"""You are a medical assistant.
+Use the following patient records, knowledge base and guidelines to answer the question clearly and accurately.
+If the answer is not in the records, say so.
+
+Instructions:
+- Always answer in the following structured format.
+- If the question asks for a single patient, output exactly like this:
+
+Example:
+Question: I want the detail of John Doe
+Answer:
+Here are the details for patient John Doe:
+Hospital: Demo General Hospital
+NRIC: 123456-78-9012
+Age: 45 years old
+Gender: Male
+Blood type: A+
+Allergies: None
+[Add extra fields if available]
+
+Now, follow this format strictly.
+- If the question asks for all patients, provide a structured list (one entry per patient).
+- Never mix unrelated patients together unless explicitly requested.
+
+Context:
+{context_text}
+
+Question:
+{question}
+
+Answer:"""
+
+    response = bedrock.invoke_model(
+        modelId=LLM_MODEL,
+        body=json.dumps({
+            "messages": [{"role": "user", "content": [{"text": prompt}]}],
+            "inferenceConfig": {"maxTokens": 512, "temperature": 0.2, "topP": 0.9}
+        })
+    )
+    resp_body = json.loads(response["body"].read())
+    answer = resp_body["output"]["message"]["content"][0]["text"]
+
+    # Add sources + highlights (skip N/A)
+    sources = []
+    seen = {}
+    for c in contexts:
+        hl = extract_highlight(question, c["text"]) or ""
+        norm = hl.strip().lower()
+        if not norm or "n/a" in norm:
+            continue
+
+        raw = c.get("source") or c.get("s3_key") or c.get("file") or ""
+        key = normalize_s3_key(raw)
+        if not key:
+            continue
+
+        # choose presigned (private bucket) or public
+        url = build_presigned_get(key, ttl_sec=600)
+        # IMPORTANT: Append #page AFTER signing (not part of the key/signature)
+        page = c.get("page")
+        if page:
+            url = f"{url}#page={page}"
+
+        sources.append({
+            "file": c.get("file") or key.split("/")[-1],
+            "page": page,
+            "key": key,
+            "url": url,
+            "highlight": hl.strip(),
+        })
+
+    return answer, sources
+
+
+
+# -------------------------------
+# Main
+# -------------------------------
+if __name__ == "__main__":
+    while True:
+        q = input("Ask Anything> ")
+        contexts = hybrid_search(q, top_k=5)
+        print("🔍 Retrieved Contexts:")
+        for c in contexts:
+            print("-", c["text"][:200], "...")
+
+        # answer = generate_answer(q, contexts)
+        # print("\n🤖 Nova Pro Answer:\n", answer)
+        # print("\n🔦 Highlights:")
+        answer, sources = generate_answer_with_sources(q, contexts)
+
+        print("\n🤖 Nova Pro Answer:\n", answer)
+        print("\n📚 Sources:")
+        for s in sources:
+            print(f"- {s['source']} (Page {s['page']})")
+            print(f"  🔎 Highlight: {s['highlight']}\n")